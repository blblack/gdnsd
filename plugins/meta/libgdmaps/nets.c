--- conflicted
+++ resolved
@@ -66,17 +66,12 @@
     const unsigned input_nnets = vscf_hash_get_len(nets_cfg);
 
     for(unsigned i = 0; i < input_nnets; i++) {
-<<<<<<< HEAD
-        // convert 192.0.2.0/24 -> dmn_anysin_t w/ mask in port field
-        char* net_str = strdup(vscf_hash_get_key_byindex(nets_cfg, i, NULL));
-=======
         // convert 192.0.2.0/24 -> anysin_t w/ mask in port field
         unsigned net_str_len = 0;
         const char* net_str_cfg = vscf_hash_get_key_byindex(nets_cfg, i, &net_str_len);
         char net_str[net_str_len + 1];
         memcpy(net_str, net_str_cfg, net_str_len + 1);
 
->>>>>>> 93f1ad17
         char* mask_str = strchr(net_str, '/');
         if(!mask_str) {
             log_err("plugin_geoip: map '%s': nets entry '%s' does not parse as addr/mask", map_name, net_str);
