--- conflicted
+++ resolved
@@ -63,10 +63,6 @@
 
 # Set up per-testfile output directory and zones input directory
 our $OUTDIR;
-<<<<<<< HEAD
-our @ETCDIRS = qw/zones djbdns/; # created/populated as required by test data
-=======
->>>>>>> 7c7fb8ec
 our $ALTZONES_IN = $FindBin::Bin . '/altzones/';
 {
     my $tname = $FindBin::Bin;
@@ -251,34 +247,10 @@
 sub proc_tmpl {
     my ($inpath, $outpath) = @_;
 
-<<<<<<< HEAD
-sub spawn_daemon {
-    my ($class, $cfgfile, $geoip_data) = @_;
-
-    safe_rmtree($OUTDIR);
-
-    foreach my $d ($OUTDIR, "$OUTDIR/etc") {
-        mkdir $d or die "Cannot create directory $d: $!";
-    }
-
-    if($geoip_data) {
-        require _FakeGeoIP;
-        my $gdir = "$OUTDIR/etc/geoip";
-        mkdir $gdir or die "Cannot create directory $gdir: $!";
-        _FakeGeoIP::make_fake_geoip($gdir . "/FakeGeoIP.dat", $geoip_data);
-    }
-
-    my $cfgout = $OUTDIR . '/etc/config';
-    open(my $orig_fh, '<', $cfgfile)
-        or die "Cannot open test configfile '$cfgfile' for reading: $!";
-    open(my $out_fh, '>', $cfgout)
-        or die "Cannot open test config text output '$cfgout' for writing: $!";
-=======
     open(my $in_fh, '<', $inpath)
         or die "Cannot open test template '$inpath' for reading: $!";
     open(my $out_fh, '>', $outpath)
         or die "Cannot open test template output '$outpath' for writing: $!";
->>>>>>> 7c7fb8ec
 
     my $dns_lspec = $HAVE_V6
         ? qq{[ 127.0.0.1, ::1 ]}
@@ -299,20 +271,6 @@
         print $out_fh $_;
     }
 
-<<<<<<< HEAD
-    foreach my $etcdir (@ETCDIRS) {
-        my $indir = $FindBin::Bin . '/' . $etcdir . '/';
-        if(opendir(my $dh, $indir)) {
-            my @files_list = grep { !/^\./ && ! -d $_ } readdir($dh);
-            closedir($dh);
-            my $out_dir = $OUTDIR . '/etc/' . $etcdir . '/';
-            mkdir $out_dir or die "Cannot create directory $out_dir: $!";
-            foreach my $f (@files_list) {
-                File::Copy::copy("$indir/$f", $out_dir)
-                    or die "Failed to copy '$indir/$f' to test area '$out_dir': $!";
-            }
-        }
-=======
     close($in_fh) or die "Cannot close test template '$inpath': $!";
     close($out_fh) or die "Cannot close test template output '$outpath': $!";
 }
@@ -366,7 +324,6 @@
         my $gdir = "$OUTDIR/etc/geoip";
         mkdir $gdir or die "Cannot create directory $gdir: $!";
         _FakeGeoIP::make_fake_geoip($gdir . "/FakeGeoIP.dat", $geoip_data);
->>>>>>> 7c7fb8ec
     }
 
     recursive_templated_copy("${FindBin::Bin}/${etcsrc}", "${OUTDIR}/etc");
