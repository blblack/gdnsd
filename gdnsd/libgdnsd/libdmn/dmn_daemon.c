--- conflicted
+++ resolved
@@ -65,31 +65,14 @@
     if(fcntl(pidfd, F_GETLK, &pidlock_info))
         dmn_log_fatal("bug: fcntl(%s, F_GETLK) failed: %s", pidfile, dmn_strerror(errno));
 
-    pid_t rv = 0;
+    close(pidfd);
 
     if(pidlock_info.l_type == F_UNLCK) {
-        // Backwards-compat check for pre-1.6.8 instances
-        char pidbuf[pblen];
-        const int readrv = read(pidfd, pidbuf, (size_t) 15);
-        if(readrv == -1)
-            dmn_log_fatal("read() from pidfile '%s' failed: %s", pidfile, dmn_strerror(errno));
-
-        if(readrv > 0) {
-            pidbuf[readrv] = '\0';
-            errno = 0;
-            const pid_t pidnum = (pid_t)strtol(pidbuf, NULL, 10);
-            if(!errno && pidnum > 0 && !kill(pidnum, 0)) {
-                dmn_log_info("Found unlocked but seemingly-valid pid for pre-1.6.8 daemon instance...");
-                rv = pidnum;
-            }
-        }
-    }
-    else {
-        rv = pidlock_info.l_pid;
-    }
-
-    close(pidfd);
-    return rv;
+        dmn_log_debug("Found stale pidfile at %s, ignoring", pidfile);
+        return 0;
+    }
+
+    return pidlock_info.l_pid;
 }
 
 static bool pidrace_inner(const pid_t pid, const int pidfd) {
@@ -136,39 +119,23 @@
         unsigned maxtries = 10;
         while(tries++ <= maxtries) {
             const pid_t old_pid = check_pidfile(pidfile);
-            if(!old_pid && !pidrace_inner(pid, pidfd))
+            if(old_pid && !kill(old_pid, SIGTERM)) {
+                tv.tv_sec = 0;
+                tv.tv_usec = 100000 * tries;
+                select(0, NULL, NULL, NULL, &tv);
+            }
+            if(!pidrace_inner(pid, pidfd))
                 return pid;
-            if(old_pid)
-                kill(old_pid, SIGTERM);
-            tv.tv_sec = 0;
-            tv.tv_usec = 100000 * tries;
-            select(0, NULL, NULL, NULL, &tv);
         }
         dmn_log_fatal("Could not restart: failed to shut down previous instance and acquire pidfile lock");
     }
-<<<<<<< HEAD
-    if(close(pidfd)) {
-        unlink(pidfile);
-        dmn_log_fatal("closing new pidfile %s failed: %s", pidfile, dmn_strerror(errno));
-=======
-    else if(check_pidfile(pidfile) || pidrace_inner(pid, pidfd)) {
+    else if(pidrace_inner(pid, pidfd)) {
         dmn_log_fatal("Could not start: another instance of this daemon is already running");
->>>>>>> 6a6e0ce7
     }
 
     return pid;
 }
 
-<<<<<<< HEAD
-static int fork_and_exit(void) {
-    const int mypid = fork();
-    if (mypid == -1)     // parent: failure
-        return 0;
-    else if (mypid != 0) // parent: success
-        _exit(0);
-    else                 // child: success
-        return 1;
-=======
 // original process (before any forks) waits on readpipe here to
 //   see if final daemon child succeeded in pidfile locking and
 //   startup, then exits with an appropriate exit value.
@@ -180,8 +147,7 @@
     const int readrv = read(readpipe, &statuschar, 1);
     if(readrv == 1 && statuschar == '$')
         exitval = 0;
-    exit(exitval);
->>>>>>> 6a6e0ce7
+    _exit(exitval);
 }
 
 void dmn_daemonize(const char* logname, const char* pidfile, const bool restart) {
@@ -217,17 +183,11 @@
     sigemptyset(&sa.sa_mask);
     sa.sa_flags = 0;
     sa.sa_handler = SIG_IGN;
-<<<<<<< HEAD
 
     if(sigaction(SIGHUP, &sa, NULL))
         dmn_log_fatal("sigaction to ignore SIGHUP failed: %s", dmn_strerror(errno));
 
     if(sigaction(SIGPIPE, &sa, NULL))
-=======
-    if(sigaction(SIGHUP, &sa, NULL) == -1)
-        dmn_log_fatal("sigaction to ignore SIGHUP failed: %s", dmn_strerror(errno));
-    if(sigaction(SIGPIPE, &sa, NULL) == -1)
->>>>>>> 6a6e0ce7
         dmn_log_fatal("sigaction to ignore SIGPIPE failed: %s", dmn_strerror(errno));
 
     // Fork again.  This time the intermediate parent exits immediately.
@@ -235,15 +195,10 @@
     if(second_fork_pid == -1)
         dmn_log_fatal("fork() failed: %s", dmn_strerror(errno));
     if(second_fork_pid) // intermediate parent proc
-        exit(0);
+        _exit(0);
 
     // we're now in the final child daemon
 
-<<<<<<< HEAD
-=======
-    if(chdir("/") == -1)
-        dmn_log_fatal("chdir(/) failed: %s", dmn_strerror(errno));
->>>>>>> 6a6e0ce7
     umask(022);
 
     const pid_t pid = startup_pidrace(pidfile, restart);
