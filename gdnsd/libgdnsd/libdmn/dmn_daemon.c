/* Copyright © 2012 Brandon L Black <blblack@gmail.com>
 *
 * This file is part of gdnsd.
 *
 * gdnsd is free software: you can redistribute it and/or modify
 * it under the terms of the GNU General Public License as published by
 * the Free Software Foundation, either version 3 of the License, or
 * (at your option) any later version.
 *
 * gdnsd is distributed in the hope that it will be useful,
 * but WITHOUT ANY WARRANTY; without even the implied warranty of
 * MERCHANTABILITY or FITNESS FOR A PARTICULAR PURPOSE.  See the
 * GNU General Public License for more details.
 *
 * You should have received a copy of the GNU General Public License
 * along with gdnsd.  If not, see <http://www.gnu.org/licenses/>.
 *
 */

/**************************************************************************
* Daemonization code
**************************************************************************/

#include "config.h"

#include <sys/types.h>
#include <sys/stat.h>
#include <fcntl.h>
#include <signal.h>
#include <unistd.h>
#include <string.h>
#include <sys/select.h>
#include <stdio.h>
#include <errno.h>
#include <stdlib.h>

#include "dmn.h"

// this simply trusts fcntl pid info
//  on the lock we hold for daemon lifetime
//  to inform us of a running daemon's pid.
// the string pid stored in the file is just
//  for reference for humans or other tools.

static const size_t pblen = 22;

static int status_finish_fd = -1;

static pid_t check_pidfile(const char* pidfile) {
    dmn_assert(pidfile);

    const int pidfd = open(pidfile, O_RDONLY);
    if(pidfd == -1) {
        if (errno == ENOENT) return 0;
        else dmn_log_fatal("open() of pidfile '%s' failed: %s", pidfile, dmn_strerror(errno));
    }

    struct flock pidlock_info;
    memset(&pidlock_info, 0, sizeof(struct flock));
    pidlock_info.l_type = F_WRLCK;
    pidlock_info.l_whence = SEEK_SET;

    // should not fail unless something's horribly wrong
    if(fcntl(pidfd, F_GETLK, &pidlock_info))
        dmn_log_fatal("bug: fcntl(%s, F_GETLK) failed: %s", pidfile, dmn_strerror(errno));

    close(pidfd);

    if(pidlock_info.l_type == F_UNLCK) {
        dmn_log_debug("Found stale pidfile at %s, ignoring", pidfile);
        return 0;
    }

    return pidlock_info.l_pid;
}

static bool pidrace_inner(const pid_t pid, const int pidfd) {
    bool rv = true; // cannot get lock

    char pidbuf[pblen];
    const ssize_t pidlen = snprintf(pidbuf, pblen, "%li\n", (long)pid);
    if(pidlen < 2)
        dmn_log_fatal("snprintf() for pidfile failed");

    struct flock pidlock_set;
    memset(&pidlock_set, 0, sizeof(struct flock));
    pidlock_set.l_type = F_WRLCK;
    pidlock_set.l_whence = SEEK_SET;
    if(fcntl(pidfd, F_SETLK, &pidlock_set)) {
        if(errno != EAGAIN && errno != EACCES)
            dmn_log_fatal("bug? fcntl(pidfile, F_SETLK) failed: %s", dmn_strerror(errno));
    }
    else {
        rv = false; // got lock
        if(ftruncate(pidfd, 0))
            dmn_log_fatal("truncating pidfile failed: %s", dmn_strerror(errno));
        if(write(pidfd, pidbuf, (size_t) pidlen) != pidlen)
            dmn_log_fatal("writing to pidfile failed: %s", dmn_strerror(errno));
    }

    return rv;
}

static pid_t startup_pidrace(const char* pidfile, const bool restart) {
    dmn_assert(pidfile);

    pid_t pid = getpid();

    int pidfd = open(pidfile, O_WRONLY | O_CREAT, 0666);
    if(pidfd == -1)
        dmn_log_fatal("open(%s, O_WRONLY|O_CREAT) failed: %s", pidfile, dmn_strerror(errno));
    if(fcntl(pidfd, F_SETFD, FD_CLOEXEC))
        dmn_log_fatal("fcntl(%s, F_SETDF, FD_CLOEXEC) failed: %s", pidfile, dmn_strerror(errno));

    if(restart) {
        dmn_log_info("restart: Stopping previous daemon instance, if any");
        struct timeval tv;
        unsigned tries = 1;
        unsigned maxtries = 10;
        while(tries++ <= maxtries) {
            const pid_t old_pid = check_pidfile(pidfile);
            if(old_pid && !kill(old_pid, SIGTERM)) {
                tv.tv_sec = 0;
                tv.tv_usec = 100000 * tries;
                select(0, NULL, NULL, NULL, &tv);
            }
            if(!pidrace_inner(pid, pidfd))
                return pid;
        }
        dmn_log_fatal("restart: failed, cannot shut down previous instance and acquire pidfile lock");
    }
<<<<<<< HEAD
    else if(pidrace_inner(pid, pidfd)) {
        dmn_log_fatal("Could not start: another instance of this daemon is already running");
=======
    else if(check_pidfile(pidfile) || pidrace_inner(pid, pidfd)) {
        dmn_log_fatal("start: failed, another instance of this daemon is already running");
>>>>>>> ab56fd4d
    }

    return pid;
}

// original process (before any forks) waits on readpipe here to
//   see if final daemon child succeeded in pidfile locking and
//   startup, then exits with an appropriate exit value.
// the child itself will take care of string outputs, as it doesn't
//   close stdio descriptors until after the critical section
static void parent_status_wait(const int readpipe) {
    int exitval = 1;
    char statuschar;
    const int readrv = read(readpipe, &statuschar, 1);
    if(readrv == 1 && statuschar == '$')
        exitval = 0;
    _exit(exitval);
}

void dmn_daemonize(const char* pidfile, const bool restart) {
    dmn_assert(pidfile);

    // This pipe is used to communicate daemonization success
    //   (which must happen two forks later because fcntl() does
    //   not fork-inherit) back to the top-level parent for
    //   correct exit value.
    int statuspipe[2];
    if(pipe(statuspipe))
        dmn_log_fatal("pipe() failed: %s", dmn_strerror(errno));

    // Fork for the first time, closing the writer in the parent
    //  and the reader in the child, and sending the parent off
    //  to wait for status in parent_status_wait()
    const pid_t first_fork_pid = fork();
    if(first_fork_pid == -1)
        dmn_log_fatal("fork() failed: %s", dmn_strerror(errno));
    if(first_fork_pid) { // original parent proc
        if(close(statuspipe[1])) // close write-side
            dmn_log_fatal("close() of status pipe write-side failed in first parent: %s", dmn_strerror(errno));
        parent_status_wait(statuspipe[0]);
        dmn_assert(0); // above never returns control
    }

    if(close(statuspipe[0])) // close read-side
        dmn_log_fatal("close() of status pipe read-side failed in first child: %s", dmn_strerror(errno));

    // setsid() and ignore HUP/PIPE before the second fork
    if(setsid() == -1) dmn_log_fatal("setsid() failed: %s", dmn_strerror(errno));
    struct sigaction sa;
    sigemptyset(&sa.sa_mask);
    sa.sa_flags = 0;
    sa.sa_handler = SIG_IGN;

    if(sigaction(SIGHUP, &sa, NULL))
        dmn_log_fatal("sigaction to ignore SIGHUP failed: %s", dmn_strerror(errno));

    if(sigaction(SIGPIPE, &sa, NULL))
        dmn_log_fatal("sigaction to ignore SIGPIPE failed: %s", dmn_strerror(errno));

    // Fork again.  This time the intermediate parent exits immediately.
    const pid_t second_fork_pid = fork();
    if(second_fork_pid == -1)
        dmn_log_fatal("fork() failed: %s", dmn_strerror(errno));
    if(second_fork_pid) // intermediate parent proc
        _exit(0);

    // we're now in the final child daemon

    umask(022);

    const pid_t pid = startup_pidrace(pidfile, restart);

    if(!freopen("/dev/null", "r", stdin))
        dmn_log_fatal("Cannot open /dev/null: %s", dmn_strerror(errno));
    if(!freopen("/dev/null", "w", stdout))
        dmn_log_fatal("Cannot open /dev/null: %s", dmn_strerror(errno));
    if(!freopen("/dev/null", "r+", stderr))
        dmn_log_fatal("Cannot open /dev/null: %s", dmn_strerror(errno));
    dmn_log_info("Daemonized, final pid is %li", (long)pid);

    // track fd for later dmn_daemonize_finish()
    status_finish_fd = statuspipe[1];
}

void _dmn_close_alt_stderr(void); // from dmn_log.c, private-ish

void dmn_daemonize_finish(void) {
    dmn_assert(status_finish_fd != -1);

    // inform original parent of our success, but if for some reason
    //   it died before we could do so, carry on anyways...
    errno = 0;
    char successchar = '$';
    if(1 != write(status_finish_fd, &successchar, 1))
        dmn_log_err("Bug? failed to notify parent of daemonization success! Errno was %s", dmn_strerror(errno));
    close(status_finish_fd);

    // this shuts off our saved copy of stderr, which
    //  was kept open to inform the outer process/user
    //  of late initialzation failures post-daemonization.
    _dmn_close_alt_stderr();
}

pid_t dmn_status(const char* pidfile) { dmn_assert(pidfile); return check_pidfile(pidfile); }

pid_t dmn_stop(const char* pidfile) {
    dmn_assert(pidfile);

    const pid_t pid = check_pidfile(pidfile);
    if(!pid) {
        dmn_log_info("Did not find a running daemon to stop!");
        return 0;
    }

    // This will basically do a kill/sleep
    //  loop for a total of 10 attempts over
    //  the course of 5.5 seconds before giving
    //  up, with the sleep delay increasing from
    //  100ms at the start up to 1s at the end.

    struct timeval tv;
    unsigned tries = 1;
    unsigned maxtries = 10;
    while(tries++ <= maxtries && !kill(pid, SIGTERM)) {
        tv.tv_sec = 0;
        tv.tv_usec = 100000 * tries;
        select(0, NULL, NULL, NULL, &tv);
    }

    if(!kill(pid, 0)) {
        dmn_log_err("Cannot stop daemon at pid %li", (long)pid);
        return pid;
    }

    dmn_log_info("Daemon instance at pid %li stopped", (long)pid);
    return 0;
}

int dmn_signal(const char* pidfile, int sig) {
    dmn_assert(pidfile);

    int rv = 1; // error
    const pid_t pid = check_pidfile(pidfile);
    if(!pid) {
        dmn_log_err("Did not find a running daemon to signal!");
    }
    else if(kill(pid, sig)) {
        dmn_log_err("Cannot signal daemon at pid %li", (long)pid);
    }
    else {
        dmn_log_info("SIGHUP sent to daemon instance at pid %li", (long)pid);
        rv = 0; // success
    }

    return rv;
}
<|MERGE_RESOLUTION|>--- conflicted
+++ resolved
@@ -129,13 +129,8 @@
         }
         dmn_log_fatal("restart: failed, cannot shut down previous instance and acquire pidfile lock");
     }
-<<<<<<< HEAD
     else if(pidrace_inner(pid, pidfd)) {
-        dmn_log_fatal("Could not start: another instance of this daemon is already running");
-=======
-    else if(check_pidfile(pidfile) || pidrace_inner(pid, pidfd)) {
         dmn_log_fatal("start: failed, another instance of this daemon is already running");
->>>>>>> ab56fd4d
     }
 
     return pid;
