
SUBDIRS = libgdnsd
AM_CPPFLAGS = -I$(srcdir)/libgdnsd -I$(builddir)/libgdnsd

# How to build gdnsd
sbin_PROGRAMS = gdnsd
<<<<<<< HEAD
gdnsd_SOURCES = main.c conf.c zsrc_djb.c zsrc_djb.h zsrc_rfc1035.c zsrc_rfc1035.h ztree.c ztree.h zscan_rfc1035.c ltarena.c ltree.c dnspacket.c dnsio_udp.c dnsio_tcp.c dnsio.c statio.c conf.h dnsio_tcp.h dnsio_udp.h dnsio.h dnspacket.h dnswire.h ltarena.h ltree.h statio.h zscan_rfc1035.h
=======
gdnsd_SOURCES = main.c conf.c zsrc_djb.c zsrc_djb.h zscan_djb.c zsrc_rfc1035.c zsrc_rfc1035.h ztree.c ztree.h zscan_rfc1035.c ltarena.c ltree.c dnspacket.c dnsio_udp.c dnsio_tcp.c dnsio.c statio.c monio.c conf.h dnsio_tcp.h dnsio_udp.h dnsio.h dnspacket.h dnswire.h ltarena.h ltree.h statio.h monio.h zscan_rfc1035.h
>>>>>>> 9d3eab6d
gdnsd_LDADD = libgdnsd/libgdnsd.la $(LIBGDNSD_LIBS) $(CAPLIBS)

zscan_rfc1035.c:	zscan_rfc1035.rl
	$(AM_V_GEN)$(RAGEL) -G2 -o $(srcdir)/zscan_rfc1035.c $(srcdir)/zscan_rfc1035.rl

MAINTAINERCLEANFILES = $(srcdir)/zscan_rfc1035.c
EXTRA_DIST = $(srcdir)/zscan_rfc1035.rl

PODS_5 = gdnsd.config.pod gdnsd.zonefile.pod
PODS_8 = gdnsd.pod
include $(top_srcdir)/docs.am<|MERGE_RESOLUTION|>--- conflicted
+++ resolved
@@ -4,11 +4,7 @@
 
 # How to build gdnsd
 sbin_PROGRAMS = gdnsd
-<<<<<<< HEAD
-gdnsd_SOURCES = main.c conf.c zsrc_djb.c zsrc_djb.h zsrc_rfc1035.c zsrc_rfc1035.h ztree.c ztree.h zscan_rfc1035.c ltarena.c ltree.c dnspacket.c dnsio_udp.c dnsio_tcp.c dnsio.c statio.c conf.h dnsio_tcp.h dnsio_udp.h dnsio.h dnspacket.h dnswire.h ltarena.h ltree.h statio.h zscan_rfc1035.h
-=======
-gdnsd_SOURCES = main.c conf.c zsrc_djb.c zsrc_djb.h zscan_djb.c zsrc_rfc1035.c zsrc_rfc1035.h ztree.c ztree.h zscan_rfc1035.c ltarena.c ltree.c dnspacket.c dnsio_udp.c dnsio_tcp.c dnsio.c statio.c monio.c conf.h dnsio_tcp.h dnsio_udp.h dnsio.h dnspacket.h dnswire.h ltarena.h ltree.h statio.h monio.h zscan_rfc1035.h
->>>>>>> 9d3eab6d
+gdnsd_SOURCES = main.c conf.c zsrc_djb.c zsrc_djb.h zscan_djb.c zsrc_rfc1035.c zsrc_rfc1035.h ztree.c ztree.h zscan_rfc1035.c ltarena.c ltree.c dnspacket.c dnsio_udp.c dnsio_tcp.c dnsio.c statio.c conf.h dnsio_tcp.h dnsio_udp.h dnsio.h dnspacket.h dnswire.h ltarena.h ltree.h statio.h zscan_rfc1035.h
 gdnsd_LDADD = libgdnsd/libgdnsd.la $(LIBGDNSD_LIBS) $(CAPLIBS)
 
 zscan_rfc1035.c:	zscan_rfc1035.rl
